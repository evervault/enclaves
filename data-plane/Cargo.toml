[package]
name = "data-plane"
version = "0.0.42"
edition = "2021"
authors = ["Evervault <engineering@evervault.com>"]

[dependencies]
hyper = { version = "0.14.4", features = ["server","http1","http2","tcp","stream","client"] }
tokio = { version = "1.24.2", features = ["net", "macros", "rt", "rt-multi-thread", "io-util", "time"] }
openssl = { version = "0.10.55", features = ["vendored"] }
chrono =  { version = "0.4.22", default-features = false, features = ["serde"]}
aws-nitro-enclaves-nsm-api = "0.2.1"
aws-nitro-enclaves-cose = "0.5.0"
serde_cbor = "0.11"
lazy_static = "1.4.0"
async-trait = "0.1.56"
thiserror = "1.0"
bytes = "1"
nom = { version = "7.1.1", optional = true }
tokio-util = { version = "0.6", features = ["full"] }
futures = "0.3.21"
dns-message-parser = { version = "0.6.0", optional = true }
tokio-rustls = { version = "0.23.4", features = ["dangerous_configuration"] }
tokio-vsock = { version = "0.3.2", optional = true }
shared = { path = "../shared", default-features = false }
dashmap = { version = "5.4.0", optional = true }
serde = { version = "=1.0.180", features = ["derive"] }
serde_bytes = "0.11.6"
serde_json = "1.0.83"
sha2 = "0.10.2"
rand = { version = "0.8.5" }
webpki-roots = "0.22.4"
pem = "1.1.0"
base64 = "0.13.0"
once_cell = "1.17.0"
cached = "0.42.0"
sys-info = "0.9.1"
cadence = "0.29.0"
cadence-macros = "0.29.0"
tokio-retry = "0.3.0"
httparse = "1.8.0"
mockall = "0.11.4"
uuid = { version = "1.4.1", features = ["v4"] }
<<<<<<< HEAD
rlimit = { version = "0.10.1", optional = true }
=======
log = { version = "0.4.19", features = ["max_level_debug"] }
>>>>>>> bcdb3b5e

[dev-dependencies]
tokio-test = "0.4.2"

[features]
default = ["tls_termination"]
tls_termination = ["dep:nom"]
network_egress = ["dep:dns-message-parser", "dep:dashmap", "shared/network_egress"]
<<<<<<< HEAD
enclave = ["dep:tokio-vsock", "shared/enclave", "dep:rlimit"]
not_enclave = []
=======
enclave = ["dep:tokio-vsock", "shared/enclave"]
not_enclave = []
release_logging = ["log/release_max_level_info"]
>>>>>>> bcdb3b5e
<|MERGE_RESOLUTION|>--- conflicted
+++ resolved
@@ -41,11 +41,8 @@
 httparse = "1.8.0"
 mockall = "0.11.4"
 uuid = { version = "1.4.1", features = ["v4"] }
-<<<<<<< HEAD
+log = { version = "0.4.19", features = ["max_level_debug"] }
 rlimit = { version = "0.10.1", optional = true }
-=======
-log = { version = "0.4.19", features = ["max_level_debug"] }
->>>>>>> bcdb3b5e
 
 [dev-dependencies]
 tokio-test = "0.4.2"
@@ -54,11 +51,6 @@
 default = ["tls_termination"]
 tls_termination = ["dep:nom"]
 network_egress = ["dep:dns-message-parser", "dep:dashmap", "shared/network_egress"]
-<<<<<<< HEAD
 enclave = ["dep:tokio-vsock", "shared/enclave", "dep:rlimit"]
 not_enclave = []
-=======
-enclave = ["dep:tokio-vsock", "shared/enclave"]
-not_enclave = []
-release_logging = ["log/release_max_level_info"]
->>>>>>> bcdb3b5e
+release_logging = ["log/release_max_level_info"]