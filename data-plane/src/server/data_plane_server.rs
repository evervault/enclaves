--- conflicted
+++ resolved
@@ -61,12 +61,8 @@
         });
     }
 
-<<<<<<< HEAD
     let http_client = hyper::Client::new();
-    println!("TLS Server Created - Listening for new connections.");
-=======
     log::info!("TLS Server Created - Listening for new connections.");
->>>>>>> f5b46d03
     loop {
         let mut stream = match server.accept().await {
             Ok(stream) => stream,
@@ -697,12 +693,7 @@
         .insert("Content-Length", HeaderValue::from(bytes_vec.len()));
 
     let decrypted_request = Request::from_parts(req_info, Body::from(bytes_vec));
-<<<<<<< HEAD
-    println!("Finished processing request");
-=======
     log::info!("Finished processing request");
-    let http_client = hyper::Client::new();
->>>>>>> f5b46d03
     match http_client.request(decrypted_request).await {
         Ok(res) => res,
         Err(e) => {
