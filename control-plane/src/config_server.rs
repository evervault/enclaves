use crate::clients::cert_provisioner::{
    CertProvisionerClient, GetCertTokenResponseControlPlane, GetE3TokenResponseControlPlane,
};
use shared::storage::StorageClientInterface;

use crate::acme_account_details::AcmeAccountDetails;
use crate::configuration;
use crate::error::{Result as ServerResult, ServerError};

use hyper::server::conn;
use hyper::service::service_fn;
use hyper::{Body, Method, Request, Response};
use serde::de::DeserializeOwned;

use shared::acme::jws::{jws, Jwk, NewOrderPayload};
use shared::logging::TrxContext;
use shared::server::config_server::requests::{
    ConfigServerPayload, DeleteObjectRequest, GetCertTokenResponseDataPlane,
    GetE3TokenResponseDataPlane, GetObjectRequest, GetObjectResponse, JwsRequest,
    PostTrxLogsRequest, PutObjectRequest,
};
use shared::server::config_server::requests::{JwkResponse, JwsResponse, SignatureType};
use shared::server::config_server::routes::ConfigServerPath;
use shared::server::CID::Parent;
use shared::server::{get_vsock_server, Listener};
use std::str::FromStr;

#[derive(Clone)]
pub struct ConfigServer<T: StorageClientInterface> {
    cert_provisioner_client: CertProvisionerClient,
    storage_client: T,
    cage_context: configuration::CageContext,
    acme_account_details: AcmeAccountDetails,
}

impl<T: StorageClientInterface + Clone + Send + Sync + 'static> ConfigServer<T> {
    pub fn new(cert_provisioner_client: CertProvisionerClient, storage_client: T) -> Self {
        let acme_account_details = AcmeAccountDetails::new_from_env()
            .expect("Failed to get acme account details from env");
        Self {
            cert_provisioner_client,
            storage_client,
            cage_context: configuration::CageContext::from_env_vars(),
            acme_account_details,
        }
    }

    pub async fn listen(&self) -> ServerResult<()> {
        let mut enclave_conn = get_vsock_server(shared::ENCLAVE_CONFIG_PORT, Parent).await?;

        let server = conn::Http::new();

        let cert_client = self.cert_provisioner_client.clone();
        let storage_client = self.storage_client.clone();
        let cage_context = self.cage_context.clone();
        let acme_account_details = self.acme_account_details.clone();
        println!("Running config server on {}", shared::ENCLAVE_CONFIG_PORT);
        loop {
            let cert_client = cert_client.clone();
            let storage_client = storage_client.clone();
            let cage_context = cage_context.clone();
            let acme_account_details = acme_account_details.clone();
            let connection = match enclave_conn.accept().await {
                Ok(conn) => conn,
                Err(e) => {
                    eprintln!("Error accepting config request from data plane — {e:?}");
                    continue;
                }
            };

            let server = server.clone();

            tokio::spawn(async move {
                let cert_client = cert_client.clone();
                let storage_client = storage_client.clone();
                let cage_context = cage_context.clone();
                let acme_account_details = acme_account_details.clone();
                let sent_response = server
                    .serve_connection(
                        connection,
                        service_fn(|req: Request<Body>| {
                            let cert_client = cert_client.clone();
                            let storage_client = storage_client.clone();
                            let cage_context = cage_context.clone();
                            let acme_account_details = acme_account_details.clone();
                            async move {
                                handle_incoming_request(
                                    req,
                                    cert_client,
                                    storage_client,
                                    cage_context,
                                    acme_account_details,
                                )
                                .await
                            }
                        }),
                    )
                    .await;

                if let Err(processing_err) = sent_response {
                    eprintln!("An error occurred while processing the request — {processing_err}");
                }
            });
        }

        #[allow(unreachable_code)]
        Ok(())
    }
}

#[derive(Debug, Clone)]
pub enum TokenType {
    Cert(ConfigServerPath),
    E3(ConfigServerPath),
}
async fn handle_incoming_request<T: StorageClientInterface>(
    req: Request<Body>,
    cert_provisioner_client: CertProvisionerClient,
    storage_client: T,
    cage_context: configuration::CageContext,
    acme_account_details: AcmeAccountDetails,
) -> ServerResult<Response<Body>> {
    match ConfigServerPath::from_str(req.uri().path()) {
        Ok(ConfigServerPath::GetCertToken) => Ok(handle_token_request(
            cert_provisioner_client,
            TokenType::Cert(ConfigServerPath::GetCertToken),
        )
        .await),
        Ok(ConfigServerPath::GetE3Token) => Ok(handle_token_request(
            cert_provisioner_client,
            TokenType::E3(ConfigServerPath::GetE3Token),
        )
        .await),
        Ok(ConfigServerPath::PostTrxLogs) => {
            Ok(handle_post_trx_logs_request(req, cage_context).await)
        }
        Ok(ConfigServerPath::AcmeSign) => {
            Ok(handle_acme_signing_request(req, acme_account_details, cage_context).await)
        }
        Ok(ConfigServerPath::AcmeJWK) => Ok(handle_acme_jwk_request(acme_account_details).await),
        Ok(ConfigServerPath::Storage) => match *req.method() {
            Method::GET => handle_acme_storage_get_request(req, storage_client, cage_context).await,
            Method::PUT => handle_acme_storage_put_request(req, storage_client, cage_context).await,
            Method::DELETE => {
                handle_acme_storage_delete_request(req, storage_client, cage_context).await
            }
            _ => Ok(build_bad_request_response()),
        },
        _ => Ok(build_bad_request_response()),
    }
}

async fn handle_token_request(
    cert_provisioner_client: CertProvisionerClient,
    token_type: TokenType,
) -> Response<Body> {
    match get_token(cert_provisioner_client, token_type.clone()).await {
        Ok(res) => res,
        Err(e) => build_error_response(format!(
            "Failed to get token for token {token_type:?} err: {e}"
        )),
    }
}

async fn get_token(
    cert_provisioner_client: CertProvisionerClient,
    token_type: TokenType,
) -> ServerResult<Response<Body>> {
    let body = match token_type {
        TokenType::Cert(path) => {
            let token_response = cert_provisioner_client
                .get_token::<GetCertTokenResponseControlPlane>(path.clone())
                .await?;
            GetCertTokenResponseDataPlane::new(token_response.token()).into_body()?
        }
        TokenType::E3(path) => {
            let token_response = cert_provisioner_client
                .get_token::<GetE3TokenResponseControlPlane>(path.clone())
                .await?;
            GetE3TokenResponseDataPlane::new(token_response.token(), token_response.token_id())
                .into_body()?
        }
    };

    let res = Response::builder()
        .status(200)
        .header("Content-Type", "application/json")
        .body(body)?;

    println!("Token returned from cert provisioner, sending it back to the cage");

    Ok(res)
}

fn validate_trx_log(trx_log: &TrxContext, cage_context: &configuration::CageContext) -> bool {
    trx_log.cage_uuid == cage_context.cage_uuid
        && trx_log.cage_name == cage_context.cage_name
        && trx_log.team_uuid == cage_context.team_uuid
        && trx_log.app_uuid == cage_context.app_uuid
}

async fn handle_post_trx_logs_request(
    req: Request<Body>,
    cage_context: configuration::CageContext,
) -> Response<Body> {
    println!("Recieved request in config server to log transactions");
    let parsed_result: ServerResult<PostTrxLogsRequest> = parse_request(req).await;
    match parsed_result {
        Ok(log_body) => {
            log_body.trx_logs().into_iter().for_each(|trx| {
                if validate_trx_log(&trx, &cage_context) {
                    trx.record_trx();
                }
            });
            build_success_response()
        }
        Err(_) => build_error_response("Failed to parse log body from data plane".to_string()),
    }
}

async fn handle_acme_storage_get_request<T: StorageClientInterface>(
    req: Request<Body>,
    storage_client: T,
    cage_context: configuration::CageContext,
) -> ServerResult<Response<Body>> {
    let parsed_result: ServerResult<GetObjectRequest> = parse_request(req).await;
    match parsed_result {
        Ok(request_body) => {
            let namespaced_key = namespace_key(request_body.key(), &cage_context);
            println!(
                "Received get request in config server for {}",
                namespaced_key
            );
            let object = match storage_client.get_object(namespaced_key).await {
                Ok(object) => match object {
                    Some(object) => object,
                    None => {
                        println!("Object not found in storage client");
                        return Ok(build_bad_request_response());
                    }
                },
                Err(err) => {
                    println!("Failed to get object in storage client: {}", err);
                    return Ok(build_error_response(
                        "Failed to get object in storage client".to_string(),
                    ));
                }
            };
            let body = GetObjectResponse::new(object).into_body()?;

            Response::builder()
                .status(200)
                .header("Content-Type", "application/json")
                .body(body)
                .map_err(ServerError::HyperHttp)
        }
        Err(_) => Ok(build_error_response(
            "Failed to parse get object request from data plane".to_string(),
        )),
    }
}

async fn handle_acme_storage_put_request<T: StorageClientInterface>(
    req: Request<Body>,
    storage_client: T,
    cage_context: configuration::CageContext,
) -> ServerResult<Response<Body>> {
    let parsed_result: ServerResult<PutObjectRequest> = parse_request(req).await;
    match parsed_result {
        Ok(request_body) => {
            let namespaced_key = namespace_key(request_body.key(), &cage_context);
            println!(
                "Received post request in config server for {}",
                namespaced_key
            );
            match storage_client
                .put_object(namespaced_key, request_body.object())
                .await
            {
                Ok(_) => Ok(build_success_response()),
                Err(err) => {
                    println!("Failed to put object in storage client: {}", err);
                    Ok(build_error_response(
                        "Failed to put object in storage client".to_string(),
                    ))
                }
            }
        }
        Err(_) => Ok(build_error_response(
            "Failed to parse put object request from data plane".to_string(),
        )),
    }
}

async fn handle_acme_storage_delete_request<T: StorageClientInterface>(
    req: Request<Body>,
    storage_client: T,
    cage_context: configuration::CageContext,
) -> ServerResult<Response<Body>> {
    let parsed_result: ServerResult<DeleteObjectRequest> = parse_request(req).await;
    match parsed_result {
        Ok(request_body) => {
            let namespaced_key = namespace_key(request_body.key(), &cage_context);
            println!(
                "Received delete request in config server for {}",
                namespaced_key
            );
            match storage_client.delete_object(namespaced_key).await {
                Ok(_) => Ok(build_success_response()),
                Err(err) => {
                    println!("Failed to delete object in storage client: {}", err);
                    Ok(build_error_response(
                        "Failed to delete object in storage client".to_string(),
                    ))
                }
            }
        }
        Err(_) => Ok(build_error_response(
            "Failed to parse delete object request from data plane".to_string(),
        )),
    }
}

async fn handle_acme_signing_request(
    req: Request<Body>,
    acme_account_details: AcmeAccountDetails,
    cage_context: configuration::CageContext,
) -> Response<Body> {
    println!("Received ACME signing request in config server");
    match sign_acme_payload(req, acme_account_details, cage_context).await {
        Ok(response) => response,
        Err(err) => {
            println!("Failed to sign request: {}", err);
            build_error_response("Failed to sign JWS request".to_string())
        }
    }
}

async fn sign_acme_payload(
    req: Request<Body>,
    acme_account_details: AcmeAccountDetails,
    cage_context: configuration::CageContext,
) -> ServerResult<Response<Body>> {
    let parsed_result: ServerResult<JwsRequest> = parse_request(req).await;

    match parsed_result {
        Ok(jws_request) => {
            let (key, key_id) = match jws_request.signature_type {
                SignatureType::HMAC => (
                    acme_account_details
                        .eab_config
                        .clone()
                        .map(|x| x.private_key()),
                    acme_account_details.eab_config.map(|x| x.key_id()),
                ),
                SignatureType::ECDSA => (
                    Some(acme_account_details.account_ec_key),
                    jws_request.account_id,
                ),
            };

            if jws_request.url.contains("/newOrder") {
                let order_payload: NewOrderPayload = serde_json::from_str(&jws_request.payload)?;

                if !valid_order_identifiers(order_payload, cage_context) {
                    return Ok(build_bad_request_response());
                }
            };

            let jws = jws(
                &jws_request.url,
                jws_request.nonce,
                &jws_request.payload,
                &key.unwrap(),
                key_id,
            );

            match jws {
                Ok(jws) => {
                    let jws_response: JwsResponse = JwsResponse::from(&jws);
                    let body = jws_response.into_body()?;

                    Response::builder()
                        .status(200)
                        .header("Content-Type", "application/json")
                        .body(body)
                        .map_err(ServerError::HyperHttp)
                }
                Err(err) => {
                    println!("Failed to sign request: {}", err);
                    Ok(build_error_response(
                        "Failed to sign JWS request".to_string(),
                    ))
                }
            }
        }
        Err(err) => {
            println!("Failed to parse signing request from data plane: {}", err);
            Ok(build_error_response(
                "Failed to parse signing request from data plane".to_string(),
            ))
        }
    }
}

async fn handle_acme_jwk_request(acme_account_details: AcmeAccountDetails) -> Response<Body> {
    println!("Recieved ACME JWK request in config server");
    match get_acme_jwk(acme_account_details).await {
        Ok(response) => response,
        Err(err) => {
            println!("Failed to get jwk: {}", err);
            build_error_response("Failed to get JWK".to_string())
        }
    }
}

async fn get_acme_jwk(acme_account_details: AcmeAccountDetails) -> ServerResult<Response<Body>> {
    let jwk = Jwk::new(&acme_account_details.account_ec_key)?;
    let jwk_response: JwkResponse = jwk.to_response();
    let body = jwk_response.into_body()?;

    Response::builder()
        .status(200)
        .header("Content-Type", "application/json")
        .body(body)
        .map_err(ServerError::HyperHttp)
}

fn valid_order_identifiers(
    payload: NewOrderPayload,
    cage_context: configuration::CageContext,
) -> bool {
<<<<<<< HEAD
    let underscored_app_uuid = cage_context.app_uuid.replace('-', "_");

=======
>>>>>>> 7f97fb46
    let cage_base_domain = configuration::get_trusted_cert_base_domain();

    let cage_domain = format!(
        "{}.{}.{}",
<<<<<<< HEAD
        &cage_context.cage_name, &underscored_app_uuid, cage_base_domain
=======
        &cage_context.cage_name,
        &cage_context.hyphenated_app_uuid(),
        cage_base_domain
>>>>>>> 7f97fb46
    );

    payload
        .identifiers
        .into_iter()
        .all(|identifier| identifier.value == cage_domain)
}

fn build_success_response() -> Response<Body> {
    Response::builder()
        .status(200)
        .header("Content-Type", "application/json")
        .body(Body::empty())
        .expect("Infallible")
}

fn build_bad_request_response() -> Response<Body> {
    Response::builder()
        .status(404)
        .header("Content-Type", "application/json")
        .body(Body::empty())
        .expect("Infallible")
}

fn build_error_response(body_msg: String) -> Response<Body> {
    println!("Request failed: {body_msg}");
    Response::builder()
        .status(500)
        .header("Content-Type", "application/json")
        .body(Body::from(body_msg))
        .expect("Infallible")
}

fn namespace_key(key: String, cage_context: &configuration::CageContext) -> String {
<<<<<<< HEAD
    format!("{}/{}", cage_context.clone().get_namespace_string(), key)
=======
    format!("{}/{}", cage_context.get_namespace_string(), key)
>>>>>>> 7f97fb46
}

async fn parse_request<T: DeserializeOwned>(req: Request<Body>) -> ServerResult<T> {
    let req_body = hyper::body::to_bytes(req.into_body()).await?;
    serde_json::from_slice(&req_body).map_err(ServerError::JsonError)
}

#[cfg(test)]
mod tests {

    use shared::acme::helpers;
    use shared::acme::jws::Identifier;

    use super::*;
    use mockall::predicate::eq;
    use shared::mocks::storage_client_mock::MockStorageClientInterface;
    use shared::storage::StorageClientError;

    fn get_cage_context() -> configuration::CageContext {
        configuration::CageContext::new(
            "cage_123".to_string(),
            "v1".to_string(),
            "test-me".to_string(),
            "app_123".to_string(),
            "team_456".to_string(),
        )
    }

    #[tokio::test]
    async fn test_handle_acme_storage_get_request() {
        let mut mock_storage_client = MockStorageClientInterface::new();

        let key = "some_key".to_string();

        let req_body = GetObjectRequest::new(key.clone()).into_body().unwrap();
        let req = hyper::Request::builder()
            .method(Method::GET)
            .body(req_body)
            .unwrap();

        let cage_context = get_cage_context();

        let expected_key = format!(
            "{}/{}/{}",
<<<<<<< HEAD
            cage_context.underscored_app_uuid(),
=======
            cage_context.hyphenated_app_uuid(),
>>>>>>> 7f97fb46
            cage_context.cage_name,
            key
        );

        mock_storage_client
            .expect_get_object()
            .with(eq(expected_key))
            .returning(move |_| Ok(Some("super_secret".to_string())));

        let result = handle_acme_storage_get_request(req, mock_storage_client, cage_context).await;

        assert!(result.is_ok());
        assert!(result.unwrap().status().is_success());
    }

    #[tokio::test]
    async fn test_handle_acme_storage_get_request_error_is_response() {
        let mut mock_storage_client = MockStorageClientInterface::new();

        let key = "some_key".to_string();

        let req_body = GetObjectRequest::new(key.clone()).into_body().unwrap();
        let req = hyper::Request::builder()
            .method(Method::GET)
            .body(req_body)
            .unwrap();

        let cage_context = get_cage_context();

        let expected_key = format!(
            "{}/{}/{}",
<<<<<<< HEAD
            cage_context.underscored_app_uuid(),
=======
            cage_context.hyphenated_app_uuid(),
>>>>>>> 7f97fb46
            cage_context.cage_name,
            key
        );

        mock_storage_client
            .expect_get_object()
            .with(eq(expected_key))
            .returning(move |_| {
                Err(StorageClientError::General(
                    "some_get_object_error".to_string(),
                ))
            });

        let result = handle_acme_storage_get_request(req, mock_storage_client, cage_context).await;

        assert!(result.is_ok());
        assert!(result.unwrap().status().is_server_error());
    }

    #[tokio::test]
    async fn test_handle_acme_storage_put_request() {
        let mut mock_storage_client = MockStorageClientInterface::new();

        let key = "some_key".to_string();
        let object = "super_secret".to_string();

        let req_body = PutObjectRequest::new(key.clone(), object.clone())
            .into_body()
            .unwrap();
        let req = hyper::Request::builder()
            .method(Method::GET)
            .body(req_body)
            .unwrap();

        let cage_context = get_cage_context();

        let expected_key = format!(
            "{}/{}/{}",
<<<<<<< HEAD
            cage_context.underscored_app_uuid(),
=======
            cage_context.hyphenated_app_uuid(),
>>>>>>> 7f97fb46
            cage_context.cage_name,
            key
        );

        mock_storage_client
            .expect_put_object()
            .with(eq(expected_key), eq(object))
            .returning(move |_, _| Ok(()));

        let result = handle_acme_storage_put_request(req, mock_storage_client, cage_context).await;

        assert!(result.is_ok());
        assert!(result.unwrap().status().is_success());
    }

    #[tokio::test]
    async fn test_handle_acme_storage_put_request_error_is_response() {
        let mut mock_storage_client = MockStorageClientInterface::new();

        let key = "some_key".to_string();
        let object = "super_secret".to_string();

        let req_body = PutObjectRequest::new(key.clone(), object.clone())
            .into_body()
            .unwrap();
        let req = hyper::Request::builder()
            .method(Method::GET)
            .body(req_body)
            .unwrap();

        let cage_context = get_cage_context();

        let expected_key = format!(
            "{}/{}/{}",
<<<<<<< HEAD
            cage_context.underscored_app_uuid(),
=======
            cage_context.hyphenated_app_uuid(),
>>>>>>> 7f97fb46
            cage_context.cage_name,
            key
        );

        mock_storage_client
            .expect_put_object()
            .with(eq(expected_key), eq(object))
            .returning(move |_, _| {
                Err(StorageClientError::General(
                    "some_put_object_error".to_string(),
                ))
            });

        let result = handle_acme_storage_put_request(req, mock_storage_client, cage_context).await;

        assert!(result.is_ok());
        assert!(result.unwrap().status().is_server_error());
    }

    #[tokio::test]
    async fn test_handle_acme_storage_delete_request() {
        let mut mock_storage_client = MockStorageClientInterface::new();

        let key = "some_key".to_string();

        let req_body = DeleteObjectRequest::new(key.clone()).into_body().unwrap();
        let req = hyper::Request::builder()
            .method(Method::DELETE)
            .body(req_body)
            .unwrap();

        let cage_context = get_cage_context();

        let expected_key = format!(
            "{}/{}/{}",
<<<<<<< HEAD
            cage_context.underscored_app_uuid(),
=======
            cage_context.hyphenated_app_uuid(),
>>>>>>> 7f97fb46
            cage_context.cage_name,
            key
        );

        mock_storage_client
            .expect_delete_object()
            .with(eq(expected_key))
            .returning(move |_| Ok(()));

        let result =
            handle_acme_storage_delete_request(req, mock_storage_client, cage_context).await;

        assert!(result.is_ok());
        assert!(result.unwrap().status().is_success());
    }

    #[tokio::test]
    async fn test_handle_acme_storage_delete_error_is_response() {
        let mut mock_storage_client = MockStorageClientInterface::new();

        let key = "some_key".to_string();

        let req_body = GetObjectRequest::new(key.clone()).into_body().unwrap();
        let req = hyper::Request::builder()
            .method(Method::DELETE)
            .body(req_body)
            .unwrap();

        let cage_context = get_cage_context();

        let expected_key = format!(
            "{}/{}/{}",
<<<<<<< HEAD
            cage_context.underscored_app_uuid(),
=======
            cage_context.hyphenated_app_uuid(),
>>>>>>> 7f97fb46
            cage_context.cage_name,
            key
        );

        mock_storage_client
            .expect_delete_object()
            .with(eq(expected_key))
            .returning(move |_| {
                Err(StorageClientError::General(
                    "some_delete_object_error".to_string(),
                ))
            });

        let result =
            handle_acme_storage_delete_request(req, mock_storage_client, cage_context).await;

        assert!(result.is_ok());
        assert!(result.unwrap().status().is_server_error());
    }

    #[tokio::test]
    async fn test_handle_acme_signing_request_success() {
        let cage_context = get_cage_context();
        let acme_account_details = AcmeAccountDetails {
            account_ec_key: helpers::gen_ec_private_key().unwrap(),
            eab_config: None,
        };

        let req_body = JwsRequest::new(
            SignatureType::ECDSA,
            "https://acme-staging-v02.api.letsencrypt.org/acme/newAccount".to_string(),
            Some("some_nonce".to_string()),
            "some_payload".to_string(),
            None,
        )
        .into_body()
        .unwrap();

        let result = handle_acme_signing_request(
            hyper::Request::builder()
                .method(Method::POST)
                .body(req_body)
                .unwrap(),
            acme_account_details,
            cage_context,
        )
        .await;

        assert!(result.status().is_success());
    }

    #[tokio::test]
    async fn test_handle_acme_signing_request_bad_request_new_order() {
        let cage_context = get_cage_context();
        let acme_account_details = AcmeAccountDetails {
            account_ec_key: helpers::gen_ec_private_key().unwrap(),
            eab_config: None,
        };

        let new_order_payload = NewOrderPayload {
            identifiers: vec![Identifier {
                r#type: "dns".to_string(),
                value: "some_other_domain.com".to_string(),
            }],
        };

        let new_order_payload_string = serde_json::to_string(&new_order_payload).unwrap();

        let req_body = JwsRequest::new(
            SignatureType::ECDSA,
            "https://acme-staging-v02.api.letsencrypt.org/acme/newOrder".to_string(),
            Some("some_nonce".to_string()),
            new_order_payload_string,
            None,
        )
        .into_body()
        .unwrap();

        let result = handle_acme_signing_request(
            hyper::Request::builder()
                .method(Method::POST)
                .body(req_body)
                .unwrap(),
            acme_account_details,
            cage_context,
        )
        .await;

        assert!(result.status().is_client_error());
    }

    #[test]
    fn test_validate_new_order_valid() {
        let cage_context = get_cage_context();
        let payload = NewOrderPayload {
            identifiers: vec![Identifier {
                r#type: "dns".to_string(),
                value: format!(
                    "{}.{}.cage.evervault.com",
                    cage_context.cage_name,
<<<<<<< HEAD
                    cage_context.app_uuid.replace('-', "_")
=======
                    cage_context.app_uuid.replace('_', "-")
>>>>>>> 7f97fb46
                ),
            }],
        };

        assert!(valid_order_identifiers(payload, cage_context));
    }

    #[test]
    fn test_validate_new_order_invalid() {
        let cage_context = get_cage_context();
        let payload = NewOrderPayload {
            identifiers: vec![Identifier {
                r#type: "dns".to_string(),
                value: "some_other_domain.com".to_string(),
            }],
        };

        assert!(!valid_order_identifiers(payload, cage_context));
    }

    #[test]
    fn test_validate_new_order_multiple_domains_invalid() {
        let cage_context = get_cage_context();
        let payload = NewOrderPayload {
            identifiers: vec![
                Identifier {
                    r#type: "dns".to_string(),
                    value: "some_other_domain.com".to_string(),
                },
                Identifier {
                    r#type: "dns".to_string(),
                    value: format!(
                        "{}.{}.cage.evervault.com",
                        cage_context.cage_name,
<<<<<<< HEAD
                        cage_context.app_uuid.replace('-', "_")
=======
                        cage_context.app_uuid.replace('_', "-")
>>>>>>> 7f97fb46
                    ),
                },
            ],
        };

        assert!(!valid_order_identifiers(payload, cage_context));
    }
}<|MERGE_RESOLUTION|>--- conflicted
+++ resolved
@@ -430,22 +430,13 @@
     payload: NewOrderPayload,
     cage_context: configuration::CageContext,
 ) -> bool {
-<<<<<<< HEAD
-    let underscored_app_uuid = cage_context.app_uuid.replace('-', "_");
-
-=======
->>>>>>> 7f97fb46
     let cage_base_domain = configuration::get_trusted_cert_base_domain();
 
     let cage_domain = format!(
         "{}.{}.{}",
-<<<<<<< HEAD
-        &cage_context.cage_name, &underscored_app_uuid, cage_base_domain
-=======
         &cage_context.cage_name,
         &cage_context.hyphenated_app_uuid(),
         cage_base_domain
->>>>>>> 7f97fb46
     );
 
     payload
@@ -480,11 +471,7 @@
 }
 
 fn namespace_key(key: String, cage_context: &configuration::CageContext) -> String {
-<<<<<<< HEAD
-    format!("{}/{}", cage_context.clone().get_namespace_string(), key)
-=======
     format!("{}/{}", cage_context.get_namespace_string(), key)
->>>>>>> 7f97fb46
 }
 
 async fn parse_request<T: DeserializeOwned>(req: Request<Body>) -> ServerResult<T> {
@@ -529,11 +516,7 @@
 
         let expected_key = format!(
             "{}/{}/{}",
-<<<<<<< HEAD
-            cage_context.underscored_app_uuid(),
-=======
             cage_context.hyphenated_app_uuid(),
->>>>>>> 7f97fb46
             cage_context.cage_name,
             key
         );
@@ -565,11 +548,7 @@
 
         let expected_key = format!(
             "{}/{}/{}",
-<<<<<<< HEAD
-            cage_context.underscored_app_uuid(),
-=======
             cage_context.hyphenated_app_uuid(),
->>>>>>> 7f97fb46
             cage_context.cage_name,
             key
         );
@@ -608,11 +587,7 @@
 
         let expected_key = format!(
             "{}/{}/{}",
-<<<<<<< HEAD
-            cage_context.underscored_app_uuid(),
-=======
             cage_context.hyphenated_app_uuid(),
->>>>>>> 7f97fb46
             cage_context.cage_name,
             key
         );
@@ -647,11 +622,7 @@
 
         let expected_key = format!(
             "{}/{}/{}",
-<<<<<<< HEAD
-            cage_context.underscored_app_uuid(),
-=======
             cage_context.hyphenated_app_uuid(),
->>>>>>> 7f97fb46
             cage_context.cage_name,
             key
         );
@@ -687,11 +658,7 @@
 
         let expected_key = format!(
             "{}/{}/{}",
-<<<<<<< HEAD
-            cage_context.underscored_app_uuid(),
-=======
             cage_context.hyphenated_app_uuid(),
->>>>>>> 7f97fb46
             cage_context.cage_name,
             key
         );
@@ -724,11 +691,7 @@
 
         let expected_key = format!(
             "{}/{}/{}",
-<<<<<<< HEAD
-            cage_context.underscored_app_uuid(),
-=======
             cage_context.hyphenated_app_uuid(),
->>>>>>> 7f97fb46
             cage_context.cage_name,
             key
         );
@@ -829,11 +792,7 @@
                 value: format!(
                     "{}.{}.cage.evervault.com",
                     cage_context.cage_name,
-<<<<<<< HEAD
-                    cage_context.app_uuid.replace('-', "_")
-=======
                     cage_context.app_uuid.replace('_', "-")
->>>>>>> 7f97fb46
                 ),
             }],
         };
@@ -868,11 +827,7 @@
                     value: format!(
                         "{}.{}.cage.evervault.com",
                         cage_context.cage_name,
-<<<<<<< HEAD
-                        cage_context.app_uuid.replace('-', "_")
-=======
                         cage_context.app_uuid.replace('_', "-")
->>>>>>> 7f97fb46
                     ),
                 },
             ],
