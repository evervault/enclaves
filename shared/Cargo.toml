--- conflicted
+++ resolved
@@ -21,10 +21,7 @@
 derive_builder = "0.12.0"
 chrono = "0.4.23"
 rand = "^0.8"
-<<<<<<< HEAD
 tls-parser = { version = "0.11.0" }
-=======
->>>>>>> ed38a7c0
 ppp = { version = "2.2.0" }
 tokio-rustls = { version = "0.24.1", features = ["dangerous_configuration"] }
 sys-info = "0.9.1"
@@ -48,9 +45,5 @@
 
 [features]
 default = []
-<<<<<<< HEAD
-network_egress = []
-=======
 network_egress = ["dep:once_cell", "dep:ttl_cache", "dep:dns-parser"]
->>>>>>> ed38a7c0
 enclave = ["dep:tokio-vsock"]