--- conflicted
+++ resolved
@@ -208,19 +208,9 @@
             ))
         })
     }
-<<<<<<< HEAD
-}
-
-#[async_trait]
-impl StorageConfigClientInterface for ConfigClient {
-    async fn get_object(&self, key: String) -> Result<Option<GetObjectResponse>> {
-        let payload = GetObjectRequest::new(key.clone()).into_body()?;
-
-=======
 
     async fn base_get_object(&self, key: String) -> Result<Option<GetObjectResponse>> {
         let payload = GetObjectRequest::new(key.clone()).into_body()?;
->>>>>>> 7f97fb46
         let response = self.send(ConfigServerPath::Storage, "GET", payload).await?;
 
         match response.status() {
@@ -243,14 +233,8 @@
         }
     }
 
-<<<<<<< HEAD
-    async fn put_object(&self, key: String, object: String) -> Result<()> {
-        let payload = PutObjectRequest::new(key.clone(), object).into_body()?;
-
-=======
     async fn base_put_object(&self, key: String, object: String) -> Result<()> {
         let payload = PutObjectRequest::new(key.clone(), object).into_body()?;
->>>>>>> 7f97fb46
         let response = self.send(ConfigServerPath::Storage, "PUT", payload).await?;
 
         if response.status() == StatusCode::OK {
@@ -268,14 +252,8 @@
         }
     }
 
-<<<<<<< HEAD
-    async fn delete_object(&self, key: String) -> Result<()> {
-        let payload = DeleteObjectRequest::new(key.clone()).into_body()?;
-
-=======
     async fn base_delete_object(&self, key: String) -> Result<()> {
         let payload = DeleteObjectRequest::new(key.clone()).into_body()?;
->>>>>>> 7f97fb46
         let response = self
             .send(ConfigServerPath::Storage, "DELETE", payload)
             .await?;
@@ -294,8 +272,6 @@
             ))
         }
     }
-<<<<<<< HEAD
-=======
 }
 
 #[async_trait]
@@ -326,5 +302,74 @@
         })
         .await
     }
->>>>>>> 7f97fb46
+}
+
+#[async_trait]
+impl StorageConfigClientInterface for ConfigClient {
+    async fn get_object(&self, key: String) -> Result<Option<GetObjectResponse>> {
+        let payload = GetObjectRequest::new(key.clone()).into_body()?;
+
+        let response = self.send(ConfigServerPath::Storage, "GET", payload).await?;
+
+        match response.status() {
+            StatusCode::OK => {
+                let result: GetObjectResponse = self.parse_response(response).await?;
+                Ok(Some(result))
+            }
+            StatusCode::NOT_FOUND => Ok(None),
+            _ => {
+                println!(
+                    "Error from get object request to control plane. Key: {}, Response Code {}",
+                    key,
+                    response.status()
+                );
+                Err(Error::ConfigServer(
+                    "Invalid Response code returned when sending getObject request to control plane"
+                        .to_string(),
+                ))
+            }
+        }
+    }
+
+    async fn put_object(&self, key: String, object: String) -> Result<()> {
+        let payload = PutObjectRequest::new(key.clone(), object).into_body()?;
+
+        let response = self.send(ConfigServerPath::Storage, "PUT", payload).await?;
+
+        if response.status() == StatusCode::OK {
+            Ok(())
+        } else {
+            println!(
+                "Error sending put object request to control plane. Key: {}, Response Code{}",
+                key,
+                response.status()
+            );
+            Err(Error::ConfigServer(
+                "Invalid Response code returned when sending putObject request to control plane "
+                    .to_string(),
+            ))
+        }
+    }
+
+    async fn delete_object(&self, key: String) -> Result<()> {
+        let payload = DeleteObjectRequest::new(key.clone()).into_body()?;
+
+        let response = self
+            .send(ConfigServerPath::Storage, "DELETE", payload)
+            .await?;
+
+        if response.status() == StatusCode::OK {
+            Ok(())
+        } else {
+            println!(
+                "Error sending delete object request to control plane. Key: {}, Response Code{}",
+                key,
+                response.status()
+            );
+            Err(Error::ConfigServer(
+                "Invalid Response code returned when sending deleteObject request to control plane"
+                    .to_string(),
+            ))
+        }
+    }
 }