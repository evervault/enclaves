--- conflicted
+++ resolved
@@ -31,11 +31,8 @@
 cadence-macros = "0.29.0"
 async-trait = "0.1.56"
 mockall = "0.11.4"
-<<<<<<< HEAD
 log = { version = "0.4.19", features = ["max_level_debug", "release_max_level_info"] }
-=======
 axum = "0.6.19"
->>>>>>> 8f5c3c51
 
 [dev-dependencies]
 tokio-test = "0.4.2"
