--- conflicted
+++ resolved
@@ -1,6 +1,8 @@
 use serde::{Deserialize, Serialize};
 
-<<<<<<< HEAD
+/// This is for representing healthcheck verions across the control-plane <-> data-plane http
+/// boundary. It's not tied to v0/v1 enclaves release. There are many v1 enclaves that will
+/// report v0 healthchecks until they are updated.
 #[derive(Serialize, Deserialize, Debug, Clone)]
 #[serde(untagged)]
 pub enum HealthCheckVersion {
@@ -21,15 +23,6 @@
     fn from(state: DataPlaneState) -> Self {
         HealthCheckVersion::V1(state)
     }
-=======
-/// This is for representing healthcheck verions across the control-plane <-> data-plane http
-/// boundary. It's not tied to v0/v1 enclaves release. There are many v1 enclaves that will
-/// report v0 healthchecks until they are updated.
-#[derive(Serialize, Deserialize, Debug, Clone)]
-pub enum HealthCheckVersion {
-    V0(HealthCheckLog),
-    V1(HealthCheckLog),
->>>>>>> 07bc95c2
 }
 
 #[derive(Serialize, Deserialize, Debug, Clone)]
