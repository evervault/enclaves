--- conflicted
+++ resolved
@@ -1,8 +1,4 @@
-<<<<<<< HEAD
-use crate::dns;
-=======
 use crate::dns::{self, InternalAsyncDnsResolver};
->>>>>>> 7f97fb46
 use crate::error::Result;
 use shared::server::CID::Parent;
 use shared::server::{get_vsock_server, Listener};
@@ -27,12 +23,7 @@
 
 impl E3Proxy {
     pub fn new() -> Self {
-<<<<<<< HEAD
-        let aws_internal_dns_ip = IpAddr::V4(Ipv4Addr::new(169, 254, 169, 253));
-        let dns_resolver = dns::get_dns_resolver(aws_internal_dns_ip)
-=======
         let dns_resolver = InternalAsyncDnsResolver::new_resolver()
->>>>>>> 7f97fb46
             .expect("Failed to create internal dns resolver");
         Self { dns_resolver }
     }
